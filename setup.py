# -*- coding: utf-8 -*-
##
## Installs co2mpas:
## 		python setup.py install
## or
##		pip install -r requirements.txt
## and then just code from inside this folder.
#
import io
import os
import re
import sys

from setuptools import setup, find_packages


PROJECT = 'co2mpas'

if sys.version_info < (3, 5):
    sys.exit("Sorry, Python >= 3.5 is required to install %s, found: %s" %
             (sys.version_info, PROJECT))


mydir = os.path.dirname(__file__)


def read_text_lines(fname):
    with io.open(os.path.join(mydir, fname), encoding='utf-8') as fd:
        return fd.readlines()


def yield_rst_only_markup(lines):
    """
    :param file_inp:     a `filename` or ``sys.stdin``?
    :param file_out:     a `filename` or ``sys.stdout`?`

    """
    substs = [
        # Selected Sphinx-only Roles.
        #
        (r':abbr:`([^`]+)`', r'\1'),
        (r':ref:`([^`]+)`', r'ref: *\1*'),
        (r':term:`([^`]+)`', r'**\1**'),
        (r':dfn:`([^`]+)`', r'**\1**'),
        (r':(samp|guilabel|menuselection|doc|file):`([^`]+)`', r'``\2``'),

        # Sphinx-only roles:
        #        :foo:`bar`   --> foo(``bar``)
        #        :a:foo:`bar` XXX afoo(``bar``)
        #
        #(r'(:(\w+))?:(\w+):`([^`]*)`', r'\2\3(``\4``)'),
        #(r':(\w+):`([^`]*)`', r'\1(`\2`)'),
        # emphasis
        # literal
        # code
        # math
        # pep-reference
        # rfc-reference
        # strong
        # subscript, sub
        # superscript, sup
        # title-reference


        # Sphinx-only Directives.
        #
        (r'\.\. doctest', r'code-block'),
        (r'\.\. module', r'code-block'),
        (r'\.\. plot::', r'.. '),
        (r'\.\. seealso', r'info'),
        (r'\.\. glossary', r'rubric'),
        (r'\.\. figure::', r'.. '),
        (r'\.\. image::', r'.. '),

        (r'\.\. dispatcher', r'code-block'),

        # Other
        #
        (r'\|version\|', r'x.x.x'),
        (r'\|today\|', r'x.x.x'),
        (r'\.\. include:: AUTHORS', r'see: AUTHORS'),
    ]

    regex_subs = [(re.compile(regex, re.IGNORECASE), sub)
                  for (regex, sub) in substs]

    def clean_line(line):
        try:
            for (regex, sub) in regex_subs:
                line = regex.sub(sub, line)
        except Exception as ex:
            print("ERROR: %s, (line(%s)" % (regex, sub))
            raise ex

        return line

    for line in lines:
        yield clean_line(line)


polyversion = 'polyversion >= 0.2.2a0'  # Workaround buggy git<2.15, envvar: co2mpas_VERION
readme_lines = read_text_lines('README.rst')
description = readme_lines[1]
long_desc = ''.join(yield_rst_only_markup(readme_lines))

setup(
    name=PROJECT,
    ## Include a default for robustness (eg to work on shallow git -clones)
    #  but also for engraves to have their version visible.
    version='0.0.0',
    polyversion=True,
    description="The Type-Approving vehicle simulator predicting NEDC CO2 emissions from WLTP",
    long_description=long_desc,
    download_url='https://github.com/JRCSTU/CO2MPAS-TA/releases/tag/{version}',
    keywords="""
        CO2 fuel-consumption WLTP NEDC vehicle automotive
        EU JRC IET STU correlation back-translation policy monitoring
        M1 N1 simulator engineering scientific
    """.split(),
    url='https://co2mpas.io/',
    license='EUPL 1.1+',
    author='CO2MPAS-Team',
    author_email='JRC-CO2MPAS@ec.europa.eu',
    classifiers=[
        "Programming Language :: Python",
        "Programming Language :: Python :: 3",
        "Programming Language :: Python :: 3.5",
        "Programming Language :: Python :: Implementation :: CPython",
        "Development Status :: 4 - Beta",
        'Natural Language :: English',
        "Intended Audience :: Developers",
        "Intended Audience :: Science/Research",
        "Intended Audience :: Manufacturing",
        'Environment :: Console',
        'License :: OSI Approved :: European Union Public Licence 1.1 (EUPL 1.1)',
        'Natural Language :: English',
        "Operating System :: MacOS :: MacOS X",
        "Operating System :: Microsoft :: Windows",
        "Operating System :: POSIX",
        "Operating System :: Unix",
        "Operating System :: OS Independent",
        'Topic :: Scientific/Engineering',
        "Topic :: Scientific/Engineering :: Information Analysis",
    ],
    python_requires='>=3.5',  # http://www.python3statement.org/practicalities/
    setup_requires=[
        # PEP426-field actually not used by `pip`, hence
        # included also in /requirements/developmnet.pip.
        'setuptools',
        'setuptools-git>=0.3',  # Example given like that in PY docs.
        'wheel',
        polyversion,
    ],
    # dev_requires=[
    #     # PEP426-field actually not used by `pip`, hence
    #     # included in /requirements/developmnet.pip.
    #     'sphinx',
    # ],
    install_requires=[
        polyversion,
        'rainbow_logging_handler',
        'pandas',
        'xlsxwriter',
        'scikit-learn',
        'numpy',
        'scipy',
        'lmfit>=0.9.7',
        'matplotlib',
        'networkx',
        'dill!=0.2.7',
        'graphviz',
        'docopt',
        'six',
        'pandalone[xlrd]>=0.2.0', # For datasync pascha-fixes and openpyxl version.
        'regex',
        'schema',
        'tqdm',
        'openpyxl>=2.4.0',
        'PyYAML>=3.12',
        'pip',
        'boltons',
        'wltp',
        'cryptography',
        'openpyxl>=2.4.0',
        'Pillow',           # for tkui
        'toolz',
<<<<<<< HEAD
        'schedula[plot]>=0.2.2',     # Fix description.
=======
        'schedula[plot]>=0.2.3',     # Fix description.
>>>>>>> 27f7568a
        'formulas>=0.0.10',
        'contextvars',              # for co2mpare, backported for <PY37.
        'xgboost',                  # Pure-python boost also works.

        'ipython_genutils',         # by vendorized `traitlets`
        'python-gnupg',
        ## Win+Cygwin support, new packed-ref header format
        #  (gitpython-developers/GitPython#689)
        'gitpython >= 2.1.8',
        'transitions >= 0.5.0',     # prepare/finally cbs
        'PySocks >= 1.6.7',         # more proxy-error messages (#7)
        'parsedatetime',
        'validate_email',           # dice: distinguish EWS fields
        'Unidecode',                # dice: convert non-ASCII for tstamper.
    ],
    packages=find_packages(exclude=[
        'tests', 'tests.*',
        'doc', 'doc.*',
        'benchmarks'
    ]),
    package_data={
        'co2mpas': [
            'demos/*.xlsx',
            'ipynbs/*.ipynb',
            'icons/*.png',
            'co2mpas_template.xlsx',
            'datasync_template.xlsx',
            'co2mpas_output_template.xlsx',
        ]
    },
    include_package_data=True,
    zip_safe=True,
    test_suite='nose.collector',
    tests_require=['pytest', 'nose>=1.0', 'ddt'],
    entry_points={
        'console_scripts': [
            '%(p)s = %(p)s.__main__:main' % {'p': PROJECT},
            '%(p)s-autocompletions = %(p)s.__main__:print_autocompletions' % {'p': PROJECT},
            'datasync = co2mpas.datasync:main',
            'co2dice = co2mpas.sampling.__main__:main ',
            ## Note: launching as gui-scripts DOES NOT WORK
            #  and multiple console-windows flicker on each job launch.
            #  better invoke them with a Windows shortcut "minimized.
            #  Check also: https://github.com/pypa/setuptools/issues/410
            'co2gui = co2mpas.tkui:main'
        ],
    },
    options={
        'bdist_wheel': {
            'universal': True,
        },
    },
    platforms=['any'],
)<|MERGE_RESOLUTION|>--- conflicted
+++ resolved
@@ -184,11 +184,7 @@
         'openpyxl>=2.4.0',
         'Pillow',           # for tkui
         'toolz',
-<<<<<<< HEAD
-        'schedula[plot]>=0.2.2',     # Fix description.
-=======
         'schedula[plot]>=0.2.3',     # Fix description.
->>>>>>> 27f7568a
         'formulas>=0.0.10',
         'contextvars',              # for co2mpare, backported for <PY37.
         'xgboost',                  # Pure-python boost also works.
