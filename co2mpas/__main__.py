#!/usr/bin/env python
#
# Copyright 2014-2015 European Commission (JRC);
# Licensed under the EUPL (the 'Licence');
# You may not use this work except in compliance with the Licence.
# You may obtain a copy of the Licence at: http://ec.europa.eu/idabc/eupl
r"""
Predict NEDC CO2 emissions from WLTP cycles.

Usage:
  co2mpas batch       [-v | --logconf <conf-file>] [--predict-wltp]
                      [--only-summary] [--out-template <xlsx-file> | --charts]
                      [--plot-workflow] [--overwrite-cache] [-O <output-folder>]
                      [--soft-validation]
                      [<input-path>]... [--gui]
  co2mpas demo        [-v | --logconf <conf-file>] [-f] [<output-folder>]
                      [--gui]
  co2mpas template    [-v | --logconf <conf-file>] [-f] [<excel-file-path> ...]
                      [--gui]
  co2mpas ipynb       [-v | --logconf <conf-file>] [-f] [<output-folder>]
                      [--gui]
  co2mpas modelgraph  [-v | --logconf <conf-file>] [-O <output-folder>]
                      [--list | [--graph-depth=INTEGER] [<models> ...]]
  co2mpas datasync    [-v | --logconf <conf-file>] [-f] <input-path>
                      <x-label> <y-label> <ref-sheet> [<sync-sheets>]...
                      [-O <output-folder>] [--suffix <suffix>]
                      [--prefix]
  co2mpas             [-v | --logconf <conf-file>] (--version | -V)
  co2mpas             --help

Options:
  <input-path>                Input xlsx-file or folder.
  -O <output-folder>          Output folder or file [default: .].
  --gui                       Launches GUI dialog-boxes to choose Input, Output
                              and Options. [default: False].
  --only-summary              Does not save vehicle outputs just the summary file.
  --overwrite-cache           Overwrites the cached file.
  --predict-wltp              Whether to predict also WLTP values.
  --charts                    Add basic charts to output file.
  --soft-validation           Partial data validation.
  --out-template <xlsx-file>  An '*.xlsx' file to clone and append model-results
                              into it.
                              By default, no output-template used.
                              Set it to `-` to use the input xlsx-file as
                              output-template.
  --plot-workflow             Open workflow-plot in browser, after run finished.
  -l, --list                  List available models.
  --graph-depth=INTEGER       Limit the levels of sub-models plotted (no limit
                              by default).
  -f, --force                 Overwrite template/demo excel-file(s).
  --suffix <suffix>           Suffix to added to the output file (datasync)
                              [default: sync].
  --prefix                    Add sheet name to all sync column names (datasync).
  <x-label>                   Column label of x-axis used for data
                              synchronisation (e.g. 'times').
  <y-label>                   Label of y-axis used for data synchronisation.
  <ref-sheet>                 Sheet where there are the reference signals.
  <sync-sheets>               Synchronize and re-sample columns from these sheets
                              into <ref-sheet>.
                              If not given assumes all sheets except <ref-sheet>.
  -V, --version               Print version of the program, with --verbose
                              list release-date and installation details.
  -h, --help                  Show this help message and exit.

Miscellaneous:
  -v, --verbose               Print more verbosely messages - overridden by --logconf.
  --logconf <conf-file>       Path to a logging-configuration file, according to:
                                  https://docs.python.org/3/library/logging.config.html#configuration-file-format
                              If the file-extension is '.yaml' or '.yml', it reads a dict-schema from YAML:
                                  https://docs.python.org/3.5/library/logging.config.html#logging-config-dictschema

* Items enclosed in `[]` are optional.


Sub-commands:
    batch                   Run simulation for all <input-path> xlsx-files & folder.
    demo                    Generate demo input-files inside <output-folder>.
    template                Generate "empty" input-file at <excel-file-path>.
    ipynb                   Generate IPython notebooks inside <output-folder>; view them with cmd:
                              ipython --notebook-dir=<output-folder>
    modelgraph              List all or plot available models. If no model(s) specified, all assumed.
    datasync                Synchronise and re-sample time series from different
                            sources. It saves results in a clone of the input
                            file overwriting the <ref-sheet>.

Examples for `cmd.exe`:
    # Create work folders ans fill them with sample-vehicles:
    md input output
    co2mpas demo input

    # Launch GUI dialog-boxes on the sample-vehicles just created:
    co2mpas batch --gui input

    # or specify them with output-charts and workflow plots:
    co2mpas batch input -O output --charts --plot-workflow

    # Create an empty vehicle-file inside `input` folder:
    co2mpas template input\vehicle_1.xlsx

    # View a specific submodel on your browser:
    co2mpas modelgraph gear_box_calibration

    # Synchronise and re-sample time series from different sources:
    co2mpas datasync ../input times velocities WLTP-H WLTP-H_OBD -O ../output

"""

from co2mpas import (__version__ as proj_ver, __file__ as proj_file,
                     __updated__ as proj_date)
from co2mpas import autocompletion
from collections import OrderedDict
import glob
import io
import logging.config
from os import path as osp
import os
import re
import shutil
import sys

import docopt
<<<<<<< HEAD
from tqdm import tqdm
=======
import yaml

>>>>>>> b5d2c9df

class CmdException(Exception):
    """Polite user-message avoiding ``exit(msg)`` when ``main()`` invoked from python."""
    pass

proj_name = 'co2mpas'

log = logging.getLogger(__name__)
logging.getLogger('pandalone.xleash.io').setLevel(logging.WARNING)


def init_logging(verbose, frmt=None, logconf_file=None):
    if logconf_file:
        if osp.splitext(logconf_file)[1] in '.yaml' or '.yml':
            with io.open(logconf_file) as fd:
                log_dict = yaml.safe_load(fd)
                logging.config.dictConfig(log_dict)
        else:
            logging.config.fileConfig(logconf_file)
    else:
        if verbose is None:
            level = logging.WARNING
        elif verbose:
            level = logging.DEBUG
        else: # Verbose: False
            level = logging.INFO
        if not frmt:
            frmt = "%(asctime)-15s:%(levelname)5.5s:%(name)s:%(message)s"
        logging.basicConfig(level=level, format=frmt)
    logging.captureWarnings(True)


def build_version_string(verbose):
    v = '%s-%s' % (proj_name, proj_ver)
    if verbose:
        v_infos = OrderedDict([
            ('co2mpas_version', proj_ver),
            ('co2mpas_rel_date', proj_date),
            ('co2mpas_path', osp.dirname(proj_file)),
            ('python_version', sys.version),
            ('python_path', sys.prefix),
            ('PATH', os.environ.get('PATH', None)),
        ])
        v = ''.join('%s: %s\n' % kv for kv in v_infos.items())
    return v


def print_autocompletions():
    """
    Prints the auto-completions list from docopt in stdout.

    .. Note::
        Must be registered as `setup.py` entry-point.
    """
    autocompletion.print_wordlist_from_docopt(__doc__)


def _cmd_modelgraph(opts):
    from co2mpas.functions import plot as co2plot
    if opts['--list']:
        print('\n'.join(co2plot.get_model_paths()))
    else:
        depth = opts['--graph-depth']
        if depth:
            try:
                depth = int(depth)
            except:
                msg = "The '--graph-depth' must be an integer!  Not %r."
                raise CmdException(msg % depth)
        else:
            depth = None
        dot_graphs = co2plot.plot_model_graphs(opts['<models>'], depth=depth,
                                               output_folder=opts['-O'])
        if not dot_graphs:
            raise CmdException("No models plotted!")


def _generate_files_from_streams(
        dst_folder, file_stream_pairs, force, file_category):
    if not osp.exists(dst_folder):
        raise CmdException(
            "Destination folder '%s' does not exist!" % dst_folder)
    if not osp.isdir(dst_folder):
        raise CmdException(
            "Destination '%s' is not a <output-folder>!" % dst_folder)

    for src_fname, stream in file_stream_pairs:
        dst_fpath = osp.join(dst_folder, src_fname)
        if osp.exists(dst_fpath) and not force:
            msg = "Creating %s file '%s' skipped, already exists! \n  " \
                  "Use '-f' to overwrite it."
            log.info(msg, file_category, dst_fpath)
        else:
            log.info("Creating %s file '%s'...", file_category, dst_fpath)
            with open(dst_fpath, 'wb') as fd:
                shutil.copyfileobj(stream, fd, 16 * 1024)


def _cmd_demo(opts):
    dst_folder = opts.get('<output-folder>', None)
    is_gui = opts['--gui']
    if is_gui and not dst_folder:
        import easygui as eu
        msg=("Select folder to store INPUT-DEMO files:"
                "\n(existing ones will be overwritten)")
        dst_folder = eu.diropenbox(msg=msg,
                                   title='%s-v%s' % (proj_name, proj_ver),
                                   default=os.environ.get('HOME', '.'))
        if not dst_folder:
            raise CmdException('User abort creating INPUT-DEMO files.')
    elif not dst_folder:
        raise CmdException('Missing destination folder for INPUT-DEMO files!')

    force = opts['--force'] or is_gui
    file_category = 'INPUT-DEMO'
    file_stream_pairs = _get_internal_file_streams('demos', r'.*\.xlsx$')
    file_stream_pairs = sorted(file_stream_pairs.items())
    _generate_files_from_streams(dst_folder, file_stream_pairs,
                                 force, file_category)
    msg = "You may run DEMOS with:\n    co2mpas batch %s"
    log.info(msg, dst_folder)


def _cmd_ipynb(opts):
    dst_folder = opts.get('<output-folder>', None)
    is_gui = opts['--gui']
    if is_gui and not dst_folder:
        import easygui as eu
        msg=("Select folder to store IPYTHON NOTEBOOKS:"
                "\n(existing ones will be overwritten)")
        dst_folder = eu.diropenbox(msg=msg,
                                   title='%s-v%s' % (proj_name, proj_ver),
                                   default=os.environ.get('HOME', '.'))
        if not dst_folder:
            raise CmdException('User abort creating IPYTHON NOTEBOOKS.')
    elif not dst_folder:
        raise CmdException('Missing destination folder for IPYTHON NOTEBOOKS!')

    force = opts['--force'] or is_gui
    file_category = 'IPYTHON NOTEBOOK'
    file_stream_pairs = _get_internal_file_streams('ipynbs', r'.*\.ipynb$')
    file_stream_pairs = sorted(file_stream_pairs.items())
    _generate_files_from_streams(dst_folder, file_stream_pairs,
                                 force, file_category)


def _get_input_template_fpath():
    import pkg_resources

    fname = 'co2mpas_template.xlsx'
    return pkg_resources.resource_stream(__name__, fname)  # @UndefinedVariable


def _cmd_template(opts):
    dst_fpaths = opts.get('<excel-file-path>', None)
    is_gui = opts['--gui']
    if is_gui and not dst_fpaths:
        import easygui as eu
        fpath = eu.filesavebox(msg='Create INPUT-TEMPLATE file as:',
                              title='%s-v%s' % (proj_name, proj_ver),
                              default='co2mpas_template.xlsx')
        if not fpath:
            raise CmdException('User abort creating INPUT-TEMPLATE file.')
        dst_fpaths = [fpath]
    elif not dst_fpaths:
        raise CmdException('Missing destination filepath for INPUT-TEMPLATE!')

    force = opts['--force']
    for fpath in dst_fpaths:
        if not fpath.endswith('.xlsx'):
            fpath = '%s.xlsx' % fpath
        if osp.exists(fpath) and not force and not is_gui:
            raise CmdException(
                "Writing file '%s' skipped, already exists! "
                "Use '-f' to overwrite it." % fpath)
        if osp.isdir(fpath):
            raise CmdException(
                "Expecting a file-name instead of directory '%s'!" % fpath)

        log.info("Creating INPUT-TEMPLATE file '%s'...", fpath)
        stream = _get_input_template_fpath()
        with open(fpath, 'wb') as fd:
            shutil.copyfileobj(stream, fd, 16 * 1024)


def _get_internal_file_streams(internal_folder, incl_regex=None):
    """
    :return: a mappings of {filename--> stream-gen-function}.

    REMEMBER: Add internal-files also in `setup.py` & `MANIFEST.in` and
    update checks in `./bin/package.sh`.
    """
    import pkg_resources

    samples = pkg_resources.resource_listdir(__name__,  # @UndefinedVariable
                                             internal_folder)
    if incl_regex:
        incl_regex = re.compile(incl_regex)
    return {f: pkg_resources.resource_stream(  # @UndefinedVariable
            __name__,
            osp.join(internal_folder, f))
            for f in samples
            if not incl_regex or incl_regex.match(f)}


def _prompt_folder(folder_name, fpath):
    while not fpath or not (os.path.isfile(fpath) or os.path.isdir(fpath)):
        log.info('Cannot find %s folder/file: %r', folder_name, fpath)
        import easygui as eu
        fpath = eu.diropenbox(msg='Select %s folder:' % folder_name,
                              title='%s-v%s' % (proj_name, proj_ver),
                              default=fpath)
        if not fpath:
            raise CmdException('User abort.')
    return fpath


def _prompt_options():
    import easygui as eu

    fields = ('predict-wltp', 'plot-workflow', 'only-summary', 'out-template',
              'charts')
    choices = ('y/[n]', 'y/[n]', 'y/[n]', 'y/[n]/<xlsx-file>', 'y/[n]')
    for values in iter(lambda: eu.multenterbox(msg='Select BATCH-run options:',
                    title='%s-v%s' % (proj_name, proj_ver),
                    fields=fields, values=choices),
            None):
        opts = {}
        for (f, c, v) in zip(fields, choices, values):
            if v and v != c:
                o = '--%s' % f
                vl = v.lower()
                if f == 'out-template':
                    if vl == 'y':
                        opts[o] = '-'
                    elif vl == 'n':
                        opts[o] = False
                    elif not vl.endswith('.xlsx'):
                        eu.msgbox('The file %r has not .xlsx extension!'% v)
                        break
                    elif not osp.isfile(v):
                        eu.msgbox('The xl-file %r does not exist!' % v)
                        break
                    else:
                        opts[o] = v
                elif vl == 'y':
                    opts[o] = True
                elif vl == 'n':
                    opts[o] = False
                else: # Invalid content
                    break
        else:
            return opts
    raise CmdException('User abort.')


_input_file_regex = re.compile('^\w')


def file_finder(xlsx_fpaths):
    files = set()
    for f in xlsx_fpaths:
        if osp.isfile(f):
            files.add(f)
        elif osp.isdir(f):
            files.update(glob.glob(osp.join(f, '*.xlsx')))

    return [f for f in sorted(files) if _input_file_regex.match(osp.basename(f))]


def _cmd_datasync(opts):
    input_path = opts['<input-path>']
    ref_sheet = opts['<ref-sheet>']
    x_label = opts['<x-label>']
    y_label = opts['<y-label>']
    suffix = opts['--suffix']
    prefix = opts['--prefix']
    out_format = '%s.{}%s'.format(suffix)
    out_folder = opts['-O']
    sync_sheets = opts['<sync-sheets>']
    force = opts['--force']
    input_paths = file_finder(input_path)

    if not input_paths:
        raise CmdException("No <input-path> found! \n"
                           "\n  Try: co2mpas --help")

    if not osp.isdir(out_folder):
        if force:
            from co2mpas.dispatcher.utils.io import mkdirs
            if not ''.endswith('/'):
                out_folder = '%s/' % out_folder
            mkdirs(out_folder)
        else:
            raise CmdException("Specify a folder for "
                               "the '-O %s' option!" % out_folder)

    from co2mpas.datasync import apply_datasync
    for input_file in tqdm(input_paths):
        basename = osp.basename(input_file)
        output_file = osp.join(out_folder, out_format % osp.splitext(basename))

        if not force and osp.isfile(output_file):
            raise CmdException("Output file exists! \n"
                               "\n To overwrite add '-f' option!")

        apply_datasync(ref_sheet, sync_sheets, x_label, y_label, output_file,
                       input_file, prefix)


def _run_batch(opts):
    input_paths = opts['<input-path>']
    output_folder = opts['-O']
    if opts['--gui']:
        input_paths = [_prompt_folder(folder_name='INPUT',
                fpath=input_paths[-1] if input_paths else None)]
        output_folder = _prompt_folder(folder_name='OUTPUT', fpath=output_folder)
        opts.update(_prompt_options())

    log.info("Processing %r --> %r...", input_paths, output_folder)
    input_paths = file_finder(input_paths)
    if not input_paths:
        raise CmdException("No <input-path> found! \n"
                "\n  Try: co2mpas batch <fpath-1>..."
                "\n  or : co2mpas --gui"
                "\n  or : co2mpas --help")
    if not osp.isdir(output_folder):
        raise CmdException("Specify a folder for the '-O %s' option!" % output_folder)
    from co2mpas.functions import process_folder_files
    process_folder_files(input_paths, output_folder,
                         with_output_file=not opts['--only-summary'],
                         plot_workflow=opts['--plot-workflow'],
                         with_charts=opts['--charts'],
                         enable_prediction_WLTP=opts['--predict-wltp'],
                         output_template_xl_fpath=opts['--out-template'],
                         overwrite_cache=opts['--overwrite-cache'],
                         soft_validation=opts['--soft-validation']),


def _main(*args):
    """Does not ``sys.exit()`` like :func:`main()` but throws any exception."""

    opts = docopt.docopt(__doc__, argv=args or sys.argv[1:])

    verbose = opts.get('--verbose', False)
    init_logging(verbose, logconf_file=opts.get('--logconf'))
    if opts['--version']:
        v = build_version_string(verbose)
        try:
            sys.stdout.buffer.write(v.encode() + b'\n')
        except:
            print(v)
    else:
        if opts['template']:
            _cmd_template(opts)
        elif opts['demo']:
            _cmd_demo(opts)
        elif opts['ipynb']:
            _cmd_ipynb(opts)
        elif opts['modelgraph']:
            _cmd_modelgraph(opts)
        elif opts['datasync']:
            _cmd_datasync(opts)
        else: #opts['batch']:
            _run_batch(opts)


def main(*args):
    try:
        _main(*args)
    except CmdException as ex:
        log.info('%r', ex)
        exit(ex.args[0])
    except Exception as ex:
        log.error('%r', ex)
        raise

if __name__ == '__main__':
    if sys.version_info < (3, 4):
        msg = "Sorry, Python >= 3.4 is required, but found: {}"
        sys.exit(msg.format(sys.version_info))
    main()<|MERGE_RESOLUTION|>--- conflicted
+++ resolved
@@ -119,12 +119,9 @@
 import sys
 
 import docopt
-<<<<<<< HEAD
 from tqdm import tqdm
-=======
 import yaml
 
->>>>>>> b5d2c9df
 
 class CmdException(Exception):
     """Polite user-message avoiding ``exit(msg)`` when ``main()`` invoked from python."""
