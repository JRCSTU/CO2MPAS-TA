# -*- coding: utf-8 -*-
#
# Copyright 2015-2017 European Commission (JRC);
# Licensed under the EUPL (the 'Licence');
# You may not use this work except in compliance with the Licence.
# You may obtain a copy of the Licence at: http://ec.europa.eu/idabc/eupl

"""
It contains functions that model the engine start stop strategy.
"""

import sklearn.tree as sk_tree
import sklearn.pipeline as sk_pip
import sklearn.feature_selection as sk_fsel
import numpy as np
import co2mpas.model.physical.defaults as defaults
import schedula as sh


def identify_on_engine(
        times, engine_speeds_out, idle_engine_speed,
        min_time_engine_on_after_start):
    """
    Identifies if the engine is on [-].

    :param times:
        Time vector [s].
    :type times: numpy.array

    :param engine_speeds_out:
        Engine speed [RPM].
    :type engine_speeds_out: numpy.array

    :param idle_engine_speed:
        Idle engine speed and its standard deviation [RPM].
    :type idle_engine_speed: (float, float)

    :param min_time_engine_on_after_start:
        Minimum time of engine on after a start [s].
    :type min_time_engine_on_after_start: float

    :return:
        If the engine is on [-].
    :rtype: numpy.array
    """

    on_engine = engine_speeds_out > idle_engine_speed[0] - idle_engine_speed[1]
    mask = np.where(identify_engine_starts(on_engine))[0] + 1
    ts = np.asarray(times[mask], dtype=float)
    ts += min_time_engine_on_after_start + defaults.dfl.EPS
    for i, j in np.column_stack((mask, np.searchsorted(times, ts))):
        on_engine[i:j] = True

    return on_engine


def identify_engine_starts(on_engine):
    """
    Identifies when the engine starts [-].

    :param on_engine:
        If the engine is on [-].
    :type on_engine: numpy.array

    :return:
        When the engine starts [-].
    :rtype: numpy.array
    """

    engine_starts = np.zeros_like(on_engine, dtype=bool)
    engine_starts[:-1] = on_engine[1:] & (on_engine[:-1] != on_engine[1:])
    return engine_starts


def default_use_basic_start_stop_model(is_hybrid):
    """
    Returns a flag that defines if basic or complex start stop model is applied.

    ..note:: The basic start stop model is function of velocity and
      acceleration. While, the complex model is function of velocity,
      acceleration, temperature, and battery state of charge.

    :param is_hybrid:
        Is the vehicle hybrid?
    :type is_hybrid: bool

    :return:
        If True the basic start stop model is applied, otherwise complex one.
    :rtype: bool
    """

    return not is_hybrid


def calibrate_start_stop_model(
        on_engine, velocities, accelerations, engine_coolant_temperatures,
        state_of_charges):
    """
    Calibrates an start/stop model to predict if the engine is on.

    :param on_engine:
        If the engine is on [-].
    :type on_engine: numpy.array

    :param velocities:
        Velocity vector [km/h].
    :type velocities: numpy.array

    :param accelerations:
        Acceleration vector [m/s2].
    :type accelerations: numpy.array

    :param engine_coolant_temperatures:
        Engine coolant temperature vector [°C].
    :type engine_coolant_temperatures: numpy.array

    :param state_of_charges:
        State of charge of the battery [%].

        .. note::

            `state_of_charges` = 99 is equivalent to 99%.
    :type state_of_charges: numpy.array

    :return:
        Start/stop model.
    :rtype: callable
    """

    soc = np.zeros_like(state_of_charges)
    soc[0], soc[1:] = state_of_charges[0], state_of_charges[:-1]
    model = StartStopModel()
    model.fit(
        on_engine, velocities, accelerations, engine_coolant_temperatures,
        state_of_charges
    )

    return model


# noinspection PyShadowingBuiltins,PyUnusedLocal,PyMissingOrEmptyDocstring
class StartStopModel(object):
    VEL = defaults.dfl.functions.StartStopModel.stop_velocity
    ACC = defaults.dfl.functions.StartStopModel.plateau_acceleration

    def __init__(self):
        self.simple = self.complex = self.base

    def __call__(self, *args, **kwargs):
        return self.base(*args, **kwargs)

    def base(self, velocity, acceleration, *args):
        return (velocity > self.VEL) | (acceleration > self.ACC)

    def fit_simple(self, on_engine, velocities, accelerations, *args):
        model = sk_tree.DecisionTreeClassifier(
            random_state=0, max_depth=3
        )
        model.fit(np.column_stack((velocities, accelerations)), on_engine)
        predict = model.predict

        def simple(velocity, acceleration, *a):
            return predict([[velocity, acceleration]])[0]

        self.simple = simple

    def fit_complex(self, on_engine, velocities, accelerations,
                    engine_coolant_temperatures, state_of_charges):
        model = sk_tree.DecisionTreeClassifier(random_state=0, max_depth=4)
        model = sk_pip.Pipeline([
            ('feature_selection',
             sk_fsel.SelectFromModel(model)),
            ('classification', model)
        ])
        model.fit(np.column_stack((
            velocities, accelerations, engine_coolant_temperatures,
            state_of_charges
        )), on_engine)
        predict = model.predict

        def complex(velocity, acceleration, temperature, prev_soc):
            return predict([[velocity, acceleration, temperature, prev_soc]])[0]

        self.complex = complex

    def fit(self, on_engine, velocities, accelerations,
            engine_coolant_temperatures, state_of_charges):
        if on_engine.all():
            self.simple = self.complex = self.base
        else:
            self.fit_simple(on_engine, velocities, accelerations)
            self.fit_complex(on_engine, velocities, accelerations,
                             engine_coolant_temperatures, state_of_charges)
        return self


# noinspection PyMissingOrEmptyDocstring
class EngineStartStopModel:
    key_outputs = ['on_engine', 'engine_starts']
    types = {bool: {'on_engine', 'engine_starts'}}

    def __init__(self, start_stop_model=None, start_stop_activation_time=None,
                 correct_start_stop_with_gears=False,
                 min_time_engine_on_after_start=0.0, has_start_stop=True,
                 use_basic_start_stop=True, outputs=None):
        self.start_stop_activation_time = start_stop_activation_time
        self.correct_start_stop_with_gears = correct_start_stop_with_gears
        self.min_time_engine_on_after_start = min_time_engine_on_after_start
        self.has_start_stop = has_start_stop
        self.use_basic_start_stop = use_basic_start_stop
        self.start_stop_model = start_stop_model
        self._outputs = outputs or {}
        self.outputs = None

    def __call__(self, times, *args, **kwargs):
        self.set_outputs(times.shape[0])
        for _ in self.yield_results(times, *args, **kwargs):
            pass
        return sh.selector(self.key_outputs, self.outputs, output_type='list')

    def set_outputs(self, n, outputs=None):
        if outputs is None:
            outputs = {}
        outputs.update(self._outputs or {})

        for t, names in self.types.items():
            names = names - set(outputs)
            if names:
                outputs.update(zip(names, np.empty((len(names), n), dtype=t)))
        self.outputs = outputs

    def yield_results(self, times, velocities, accelerations,
                      engine_coolant_temperatures, state_of_charges,
                      gears=None):
        keys = ['on_engine', 'engine_starts']
        if self._outputs is not None and not (set(keys) - set(self._outputs)):
            yield from zip(
                *sh.selector(keys, self._outputs, output_type='list'))
        elif not self.has_start_stop:
            outputs = self.outputs
            outputs['on_engine'][0], outputs['engine_starts'][0] = True, False
            yield True, False
            for i, prev in enumerate(outputs['on_engine'][:-1], 1):
                outputs['engine_starts'][i] = start = not prev
                outputs['on_engine'][i] = True
                yield True, start
        else:
            outputs, t_switch_on, can_off = self.outputs, times[0], False
            base = self.start_stop_model.base

            if self.use_basic_start_stop:
                predict = self.start_stop_model.simple
            else:
                predict = self.start_stop_model.complex

            it = enumerate(zip(times, zip(
                velocities, accelerations, engine_coolant_temperatures,
                state_of_charges
            )))
            prev = True
            for i, (t, v) in it:
                if i > 0:
                    if outputs['engine_starts'][i - 1]:
                        t_switch_on = t + self.min_time_engine_on_after_start
                        can_off = False

                    if not can_off:
                        can_off = base(*v)

                    prev = outputs['on_engine'].take(i - 1, mode='clip')

                # noinspection PyPep8
                on = t <= self.start_stop_activation_time \
                     or \
                     self.correct_start_stop_with_gears and gears[i] > 0 \
                     or \
                     not (can_off and t >= t_switch_on) \
                     or \
                     ((prev or base(*v)) and predict(*v))
                outputs['on_engine'][i] = on
                outputs['engine_starts'][i] = start = on and prev != on
                yield on, start


def define_engine_start_stop_prediction_model(
        start_stop_model, start_stop_activation_time,
        correct_start_stop_with_gears, min_time_engine_on_after_start,
        has_start_stop, use_basic_start_stop):
    """
    Defines the engine start/stop prediction model.

    :param start_stop_model:
        Start/stop model.
    :type start_stop_model: StartStopModel

    :param start_stop_activation_time:
        Start-stop activation time threshold [s].
    :type start_stop_activation_time: float

    :param correct_start_stop_with_gears:
        A flag to impose engine on when there is a gear > 0.
    :type correct_start_stop_with_gears: bool

    :param min_time_engine_on_after_start:
        Minimum time of engine on after a start [s].
    :type min_time_engine_on_after_start: float

    :param has_start_stop:
        Does the vehicle have start/stop system?
    :type has_start_stop: bool

    :param use_basic_start_stop:
        If True the basic start stop model is applied, otherwise complex one.

        ..note:: The basic start stop model is function of velocity and
          acceleration. While, the complex model is function of velocity,
          acceleration, temperature, and battery state of charge.
    :type use_basic_start_stop: bool

    :return:
        Engine start/stop prediction model.
    :rtype: EngineStartStopModel
    """
    model = EngineStartStopModel(
        start_stop_model, start_stop_activation_time,
        correct_start_stop_with_gears, min_time_engine_on_after_start,
        has_start_stop, use_basic_start_stop
    )
    return model


def define_fake_engine_start_stop_prediction_model(on_engine, engine_starts):
    """
    Defines a fake engine start/stop prediction model.

    :param on_engine:
        If the engine is on [-].
    :type on_engine: numpy.array

    :param engine_starts:
        When the engine starts [-].
    :type engine_starts: numpy.array

    :return:
        Engine start stop prediction model.
    :rtype: EngineStartStopModel
    """
    model = EngineStartStopModel(outputs={
        'on_engine': on_engine, 'engine_starts': engine_starts
    })

    return model


def predict_engine_start_stop(
        start_stop_prediction_model, times, velocities, accelerations,
        engine_coolant_temperatures, state_of_charges, gears):
    """
    Predicts if the engine is on and when the engine starts.

    :param start_stop_prediction_model:
        Engine start/stop prediction model.
    :type start_stop_prediction_model: EngineStartStopModel

    :param times:
        Time vector [s].
    :type times: numpy.array

    :param velocities:
        Velocity vector [km/h].
    :type velocities: numpy.array

    :param accelerations:
        Acceleration vector [m/s2].
    :type accelerations: numpy.array

    :param engine_coolant_temperatures:
        Engine coolant temperature vector [°C].
    :type engine_coolant_temperatures: numpy.array

    :param state_of_charges:
        State of charge of the battery [%].

        .. note::

            `state_of_charges` = 99 is equivalent to 99%.
    :type state_of_charges: numpy.array

    :param gears:
        Gear vector [-].
    :type gears: numpy.array

    :return:
        If the engine is on and when the engine starts [-, -].
    :rtype: numpy.array, numpy.array
    """

    return start_stop_prediction_model(
        times, velocities, accelerations, engine_coolant_temperatures,
        state_of_charges, gears)


def default_correct_start_stop_with_gears(gear_box_type):
    """
    Defines a flag that imposes the engine on when there is a gear > 0.

    :param gear_box_type:
        Gear box type (manual or automatic or cvt).
    :type gear_box_type: str

    :return:
        A flag to impose engine on when there is a gear > 0.
    :rtype: bool
    """

    return gear_box_type == 'manual'


def default_start_stop_activation_time(has_start_stop):
    """
    Returns the default start stop activation time threshold [s].
    
    :return:
        Start-stop activation time threshold [s].
    :rtype: float
    """
    d = defaults.dfl.functions
    if not has_start_stop or d.ENABLE_ALL_FUNCTIONS or \
            d.default_start_stop_activation_time.ENABLE:
        return d.default_start_stop_activation_time.threshold
    return sh.NONE


def start_stop():
    """
    Defines the engine start/stop model.

    .. dispatcher:: d

        >>> d = start_stop()

    :return:
        The engine start/stop model.
    :rtype: schedula.Dispatcher
    """

    d = sh.Dispatcher(
        name='start_stop',
        description='Models the engine start/stop strategy.'
    )

    d.add_function(
        function=identify_on_engine,
        inputs=['times', 'engine_speeds_out', 'idle_engine_speed',
                'min_time_engine_on_after_start'],
        outputs=['on_engine']
    )

    d.add_function(
        function=identify_engine_starts,
        inputs=['on_engine'],
        outputs=['engine_starts']
    )

    d.add_function(
        function=default_start_stop_activation_time,
        inputs=['has_start_stop'],
        outputs=['start_stop_activation_time']
    )

    d.add_function(
        function=calibrate_start_stop_model,
        inputs=['on_engine', 'velocities', 'accelerations',
                'engine_coolant_temperatures', 'state_of_charges'],
        outputs=['start_stop_model']
    )

    d.add_function(
        function=default_correct_start_stop_with_gears,
        inputs=['gear_box_type'],
        outputs=['correct_start_stop_with_gears']
    )

    d.add_data(
        data_id='min_time_engine_on_after_start',
        default_value=defaults.dfl.values.min_time_engine_on_after_start
    )

    d.add_data(
        data_id='has_start_stop',
        default_value=defaults.dfl.values.has_start_stop
    )

    d.add_data(
        data_id='is_hybrid',
        default_value=defaults.dfl.values.is_hybrid
    )

    d.add_function(
        function=default_use_basic_start_stop_model,
        inputs=['is_hybrid'],
        outputs=['use_basic_start_stop']
    )

    d.add_function(
        function=define_engine_start_stop_prediction_model,
        inputs=['start_stop_model', 'start_stop_activation_time',
                'correct_start_stop_with_gears',
                'min_time_engine_on_after_start',
                'has_start_stop', 'use_basic_start_stop'],
        outputs=['start_stop_prediction_model'],
<<<<<<< HEAD
        weight=1
=======
        weight=4000
>>>>>>> 1e959641
    )

    d.add_function(
        function=define_fake_engine_start_stop_prediction_model,
        inputs=['on_engine', 'engine_starts'],
        outputs=['start_stop_prediction_model']
    )

    d.add_function(
        function=predict_engine_start_stop,
        inputs=['start_stop_prediction_model', 'times', 'velocities',
                'accelerations', 'engine_coolant_temperatures',
                'state_of_charges', 'gears'],
        outputs=['on_engine', 'engine_starts']
    )

    return d<|MERGE_RESOLUTION|>--- conflicted
+++ resolved
@@ -509,11 +509,7 @@
                 'min_time_engine_on_after_start',
                 'has_start_stop', 'use_basic_start_stop'],
         outputs=['start_stop_prediction_model'],
-<<<<<<< HEAD
-        weight=1
-=======
         weight=4000
->>>>>>> 1e959641
     )
 
     d.add_function(
